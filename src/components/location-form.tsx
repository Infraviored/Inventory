"use client";

import React, { useState, useRef, useEffect } from 'react';
import { Button } from '@/components/ui/button';
import { Label } from '@/components/ui/label';
import { Input } from '@/components/ui/input';
import { Textarea } from '@/components/ui/textarea';
import { useRouter } from 'next/navigation';
import { ImageInput } from './image-input';
import { RegionMapper } from './region-mapper';
import { useLanguage } from '@/lib/language';

interface LocationFormProps {
  parentId?: number | null;
  onSuccess?: () => void;
}

export function LocationForm({ parentId = null, onSuccess }: LocationFormProps) {
  const { t } = useLanguage();
  const [name, setName] = useState('');
  const [description, setDescription] = useState('');
  const [image, setImage] = useState<File | null>(null);
  const [imagePreview, setImagePreview] = useState<string | null>(null);
  const [isSubmitting, setIsSubmitting] = useState(false);
  const [regions, setRegions] = useState<Array<{name: string, x: number, y: number, width: number, height: number}>>([]);
  const [locationType, setLocationType] = useState<string>('');
  const router = useRouter();

  const handleImageChange = (file: File | null, croppedImage?: string) => {
    setImage(file);
    setImagePreview(croppedImage || null);
  };

  const handleSubmit = async (e: React.FormEvent) => {
    e.preventDefault();
    setIsSubmitting(true);
    try {
      const formData = new FormData();
      formData.append('name', name);
      formData.append('description', description);
      formData.append('locationType', locationType);
      
      if (parentId !== null) {
        formData.append('parentId', parentId.toString());
      }
      
      if (image) {
        formData.append('image', image);
      }
      
      // Add regions data if available
      if (regions.length > 0) {
        console.log('Saving location with regions:', regions);
        formData.append('regions', JSON.stringify(regions));
      }
      
      console.log('Submitting location form data');
      const response = await fetch('/api/locations', {
        method: 'POST',
        body: formData,
      });
      
      if (!response.ok) {
        const errorData = await response.json().catch(() => ({ error: 'Unknown error' }));
        const errorMessage = errorData.error || `Server responded with status: ${response.status}`;
        console.error('API request failed:', errorMessage);
        throw new Error(errorMessage);
      }
      
      const data = await response.json();
      console.log('Location created successfully:', data);
      
      // If we have regions, save them
      if (regions.length > 0 && data.id) {
        console.log(`Saving ${regions.length} regions for location ID ${data.id}`);
        const regionsPromises = regions.map(region => 
          fetch(`/api/locations/${data.id}/regions`, {
            method: 'POST',
            headers: {
              'Content-Type': 'application/json',
            },
            body: JSON.stringify(region),
          })
        );
        
        const regionsResults = await Promise.all(regionsPromises);
        
        // Check if any region creation failed
        const failedRegions = regionsResults.filter(res => !res.ok);
        if (failedRegions.length > 0) {
          console.error(`${failedRegions.length} regions failed to save`);
        } else {
          console.log('All regions saved successfully');
        }
      }
      
      setName('');
      setDescription('');
      setImage(null);
      setImagePreview(null);
      setRegions([]);
      setLocationType('');
      
      if (onSuccess) {
        onSuccess();
      }
      
      router.refresh();
    } catch (error) {
      console.error('Error creating location:', error);
    } finally {
      setIsSubmitting(false);
    }
  };

<<<<<<< HEAD
=======
  const handleDefineRegions = () => {
    if (imagePreview) {
      console.log('Opening RegionMapper with image:', imagePreview);
      setShowRegionMapper(!showRegionMapper);
    } else {
      console.error('Cannot define regions: No image available');
    }
  };

>>>>>>> 760a658e
  const handleRegionsComplete = (definedRegions: Array<{name: string, x: number, y: number, width: number, height: number}>) => {
    console.log('Regions defined:', definedRegions);
    setRegions(definedRegions);
  };

  return (
    <div className="space-y-6">
      <h2 className="text-2xl font-bold">{t('locations.addNew')}</h2>
      
      <form onSubmit={handleSubmit} className="space-y-4">
        <div className="space-y-2">
          <Label htmlFor="name">{t('locations.name')} *</Label>
          <Input
            id="name"
            value={name}
            onChange={(e) => setName(e.target.value)}
            placeholder={t('locations.name')}
            required
          />
        </div>
        
        <div className="space-y-2">
          <Label htmlFor="locationType">{t('locations.type')} ({t('common.optional')})</Label>
          <select
            id="locationType"
            value={locationType}
            onChange={(e) => setLocationType(e.target.value)}
            className="flex h-10 w-full rounded-md border border-input bg-background px-3 py-2 text-sm ring-offset-background file:border-0 file:bg-transparent file:text-sm file:font-medium placeholder:text-muted-foreground focus-visible:outline-none focus-visible:ring-2 focus-visible:ring-ring focus-visible:ring-offset-2 disabled:cursor-not-allowed disabled:opacity-50"
          >
            <option value="">{t('locations.types.selectType')}</option>
            <option value="room">{t('locations.types.room')}</option>
            <option value="cabinet">{t('locations.types.cabinet')}</option>
            <option value="drawer">{t('locations.types.drawer')}</option>
            <option value="shelf">{t('locations.types.shelf')}</option>
            <option value="box">{t('locations.types.box')}</option>
            <option value="other">{t('locations.types.other')}</option>
          </select>
        </div>
        
        <div className="space-y-2">
          <Label htmlFor="description">{t('locations.description')}</Label>
          <Textarea
            id="description"
            value={description}
            onChange={(e) => setDescription(e.target.value)}
            placeholder={t('locations.description')}
            rows={3}
          />
        </div>
        
        <div className="space-y-4">
<<<<<<< HEAD
          <ImageInput 
            onImageChange={handleImageChange}
            label="Bild (optional)"
            initialPreview={imagePreview}
          />
          
          {imagePreview && (
            <RegionMapper
              imageSrc={imagePreview}
              onComplete={handleRegionsComplete}
              initialRegions={regions}
            />
          )}
=======
          <div className="space-y-2">
            <Label htmlFor="image">{`${t('locations.image')} (${t('common.optional')})`}</Label>
            <div className="relative">
              <ImageInput 
                onImageChange={handleImageChange}
                initialPreview={imagePreview}
                hideLabel={true}
              />
              
              {imagePreview && (
                <div className="mt-4 relative">
                  <div className="relative border rounded-md overflow-hidden">
                    <img 
                      src={imagePreview} 
                      alt={t('locations.image')} 
                      className="max-w-full h-auto"
                    />
                    
                    {/* In-place region mapper overlay */}
                    {showRegionMapper && (
                      <div className="absolute inset-0 bg-black/50 z-10">
                        <div className="absolute inset-0">
                          <RegionMapper
                            imageSrc={imagePreview}
                            onComplete={handleRegionsComplete}
                            initialRegions={regions}
                          />
                        </div>
                      </div>
                    )}
                    
                    {/* Region indicators when not in edit mode */}
                    {!showRegionMapper && regions.map((region, index) => (
                      <div 
                        key={index}
                        className="absolute border-2 border-primary bg-primary/30"
                        style={{
                          left: `${region.x}px`,
                          top: `${region.y}px`,
                          width: `${region.width}px`,
                          height: `${region.height}px`,
                        }}
                      >
                        <div className="absolute top-0 left-0 px-1 py-0.5 text-xs bg-primary text-primary-foreground">
                          {region.name}
                        </div>
                      </div>
                    ))}
                  </div>
                  
                  {/* Region controls */}
                  <div className="mt-2 flex justify-between items-center">
                    <div>
                      {regions.length > 0 && (
                        <div className="text-sm text-muted-foreground">
                          {t('regions.definedRegions')}: {regions.length}
                        </div>
                      )}
                    </div>
                    <Button 
                      type="button" 
                      variant={showRegionMapper ? "secondary" : "outline"} 
                      size="sm"
                      onClick={handleDefineRegions}
                    >
                      {showRegionMapper ? t('common.done') : (regions.length > 0 ? t('common.edit') : t('regions.addNew'))}
                    </Button>
                  </div>
                </div>
              )}
            </div>
          </div>
>>>>>>> 760a658e
        </div>
        
        <Button type="submit" disabled={isSubmitting} className="w-full">
          {isSubmitting ? t('common.loading') : t('common.save')}
        </Button>
      </form>
    </div>
  );
}<|MERGE_RESOLUTION|>--- conflicted
+++ resolved
@@ -24,6 +24,7 @@
   const [isSubmitting, setIsSubmitting] = useState(false);
   const [regions, setRegions] = useState<Array<{name: string, x: number, y: number, width: number, height: number}>>([]);
   const [locationType, setLocationType] = useState<string>('');
+  const [showRegionMapper, setShowRegionMapper] = useState(false);
   const router = useRouter();
 
   const handleImageChange = (file: File | null, croppedImage?: string) => {
@@ -113,8 +114,6 @@
     }
   };
 
-<<<<<<< HEAD
-=======
   const handleDefineRegions = () => {
     if (imagePreview) {
       console.log('Opening RegionMapper with image:', imagePreview);
@@ -124,7 +123,6 @@
     }
   };
 
->>>>>>> 760a658e
   const handleRegionsComplete = (definedRegions: Array<{name: string, x: number, y: number, width: number, height: number}>) => {
     console.log('Regions defined:', definedRegions);
     setRegions(definedRegions);
@@ -176,21 +174,6 @@
         </div>
         
         <div className="space-y-4">
-<<<<<<< HEAD
-          <ImageInput 
-            onImageChange={handleImageChange}
-            label="Bild (optional)"
-            initialPreview={imagePreview}
-          />
-          
-          {imagePreview && (
-            <RegionMapper
-              imageSrc={imagePreview}
-              onComplete={handleRegionsComplete}
-              initialRegions={regions}
-            />
-          )}
-=======
           <div className="space-y-2">
             <Label htmlFor="image">{`${t('locations.image')} (${t('common.optional')})`}</Label>
             <div className="relative">
@@ -203,22 +186,23 @@
               {imagePreview && (
                 <div className="mt-4 relative">
                   <div className="relative border rounded-md overflow-hidden">
-                    <img 
-                      src={imagePreview} 
-                      alt={t('locations.image')} 
-                      className="max-w-full h-auto"
-                    />
+                    {/* Only show the image if we're not showing the region mapper */}
+                    {!showRegionMapper && (
+                      <img 
+                        src={imagePreview} 
+                        alt={t('locations.image')} 
+                        className="max-w-full h-auto"
+                      />
+                    )}
                     
                     {/* In-place region mapper overlay */}
                     {showRegionMapper && (
-                      <div className="absolute inset-0 bg-black/50 z-10">
-                        <div className="absolute inset-0">
-                          <RegionMapper
-                            imageSrc={imagePreview}
-                            onComplete={handleRegionsComplete}
-                            initialRegions={regions}
-                          />
-                        </div>
+                      <div className="absolute inset-0 z-10">
+                        <RegionMapper
+                          imageSrc={imagePreview}
+                          onComplete={handleRegionsComplete}
+                          initialRegions={regions}
+                        />
                       </div>
                     )}
                     
@@ -263,7 +247,6 @@
               )}
             </div>
           </div>
->>>>>>> 760a658e
         </div>
         
         <Button type="submit" disabled={isSubmitting} className="w-full">
