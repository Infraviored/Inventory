"use client";

import React, { useState, useRef } from 'react';
import { Button } from '@/components/ui/button';
import { Label } from '@/components/ui/label';
import Image from 'next/image';
import { AlertCircle } from 'lucide-react';

interface ImageInputProps {
  onImageChange: (file: File | null, croppedImage?: string) => void;
  label?: string;
  initialPreview?: string | null;
  hideLabel?: boolean;
}

export function ImageInput({ onImageChange, label = 'Bild', initialPreview = null, hideLabel = false }: ImageInputProps) {
  const [image, setImage] = useState<File | null>(null);
  const [preview, setPreview] = useState<string | null>(initialPreview);
  const [imageError, setImageError] = useState<string | null>(null);
  const fileInputRef = useRef<HTMLInputElement | null>(null);

  const handleFileChange = (e: React.ChangeEvent<HTMLInputElement>) => {
    if (e.target.files && e.target.files.length > 0) {
      const file = e.target.files[0];
      setImage(file);
      setImageError(null);
      
      const reader = new FileReader();
      reader.onload = () => {
        const result = reader.result as string;
        setPreview(result);
        
        // Create a temporary image to check if it loads properly
        const img = document.createElement('img');
        img.onload = () => {
          // Successfully loaded
          onImageChange(file, result);
        };
        img.onerror = () => {
          setImageError('Bild konnte nicht geladen werden. Bitte versuchen Sie ein anderes Format.');
          setPreview(null);
          onImageChange(null);
        };
        img.src = result;
      };
      reader.onerror = () => {
        setImageError('Fehler beim Lesen der Datei.');
        setPreview(null);
        onImageChange(null);
      };
      reader.readAsDataURL(file);
    }
  };

  const handleCameraCapture = () => {
    if (fileInputRef.current) {
      fileInputRef.current.click();
    }
  };

  const handleRemoveImage = () => {
    setImage(null);
    setPreview(null);
    setImageError(null);
    onImageChange(null);
    if (fileInputRef.current) {
      fileInputRef.current.value = '';
    }
  };

  return (
    <div className="space-y-2">
      {!hideLabel && <Label htmlFor="image">{label}</Label>}
      
      <div className="flex flex-col space-y-2">
        <input
          ref={fileInputRef}
          id="image"
          type="file"
          accept="image/*"
          capture="environment"
          onChange={handleFileChange}
          className="hidden"
        />
        
        <div className="flex space-x-2">
          <Button 
            type="button" 
            variant="outline" 
            onClick={() => fileInputRef.current?.click()}
            className="flex-1"
          >
            Bild auswählen
          </Button>
          
          <Button 
            type="button" 
            variant="outline" 
            onClick={handleCameraCapture}
            className="flex-1"
          >
            Foto aufnehmen
          </Button>
        </div>
        
        {imageError && (
          <div className="flex items-center p-3 mt-2 text-sm border border-red-200 rounded-md bg-red-50 text-red-800">
            <AlertCircle className="h-4 w-4 mr-2" />
            {imageError}
          </div>
        )}
        
        {preview && (
          <div className="mt-2 space-y-2">
            <div className="relative aspect-video w-full overflow-hidden rounded-md border">
              <Image
                src={preview}
                alt="Vorschau"
                fill
                className="object-contain"
              />
            </div>
            
            <div className="flex space-x-2">
              <Button 
                type="button" 
                variant="destructive" 
                onClick={handleRemoveImage}
                className="flex-1"
              >
                Entfernen
              </Button>
            </div>
<<<<<<< HEAD
=======
            
            <div className="p-3 border border-blue-200 rounded-md bg-blue-50 text-blue-800 text-sm">
              <p className="font-medium">Bild erfolgreich hochgeladen!</p>
              <p>Sie können jetzt Regionen auf diesem Bild definieren.</p>
            </div>
>>>>>>> 760a658e
          </div>
        )}
      </div>
    </div>
  );
}<|MERGE_RESOLUTION|>--- conflicted
+++ resolved
@@ -131,14 +131,11 @@
                 Entfernen
               </Button>
             </div>
-<<<<<<< HEAD
-=======
             
             <div className="p-3 border border-blue-200 rounded-md bg-blue-50 text-blue-800 text-sm">
               <p className="font-medium">Bild erfolgreich hochgeladen!</p>
               <p>Sie können jetzt Regionen auf diesem Bild definieren.</p>
             </div>
->>>>>>> 760a658e
           </div>
         )}
       </div>
